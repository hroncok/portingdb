--- conflicted
+++ resolved
@@ -83,19 +83,16 @@
     Upstream does support python3 yet, and needs to be ported, but note that
     upstream seems to be unresponsive.  The last commit was well over a year
     ago and there are a couple pending pull-requests.
-<<<<<<< HEAD
 createrepo_c:
   status: in-progress
   links:
     bug: https://github.com/rpm-software-management/createrepo_c/issues/41
   note: |
     [threebean](http://threebean.org) started working on a port.  Help appreciated!
-=======
 autotrash:
   status: released
   note: |
     Upstream does support python3; Fedora package needs to be updated
   links:
     bug: https://bugzilla.redhat.com/show_bug.cgi?id=1282044
-    repo: https://github.com/bneijt/autotrash/
->>>>>>> 9b3e6924
+    repo: https://github.com/bneijt/autotrash/