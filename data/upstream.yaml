# This file is alphabetized; please keep it that way.

# These are out of order because they define an alias that is used later in the file
obnam: &obnam
  note: |
    Author is "not really ready to accept patches".
    See the [mailing list post](http://listmaster.pepperfish.net/pipermail/obnam-dev-obnam.org/2015-October/000238.html).
openerp: &openerp
  note: |
    Upstream is not interested in Python 3 support at this time.
  links:
    bug: https://github.com/odoo/odoo/issues/8530


# Packages where the upstream link points to PyPI and the Trove classifiers
# include the Python 3 tag
# If you have better information, move the entry to the section below

pagure:
  links:
    bug: https://pagure.io/pagure/issue/849
pkgwat: &pypi-trove-compatible
  status: released
  note: |
    Trove classifiers on PyPI suggest that this software is ported upstream.
pki-core:
  links:
    repo: https://git.fedorahosted.org/cgit/pki.git/
  note: |
    `pki-base` subpackage as a `pki-base-python3` equivalent, however, the
    `pki-server` (and probably `pki-tools`) are not yet ported upstream.
python-PSI: *pypi-trove-compatible
python-altgraph: *pypi-trove-compatible
python-barbicanclient: *pypi-trove-compatible
python-bashate: *pypi-trove-compatible
python-bucky: *pypi-trove-compatible
python-cloud-sptheme: *pypi-trove-compatible
python-concurrentloghandler: *pypi-trove-compatible
python-django-ckeditor: *pypi-trove-compatible
python-django-openstack-auth: *pypi-trove-compatible
python-django-threadedcomments: *pypi-trove-compatible
python-django-tinymce: *pypi-trove-compatible
python-flask-classy: *pypi-trove-compatible
python-gerrit-view: *pypi-trove-compatible
python-gerritlib: *pypi-trove-compatible
python-gntp: *pypi-trove-compatible
python-hcs_utils: *pypi-trove-compatible
python-heatclient: *pypi-trove-compatible
python-importanize: *pypi-trove-compatible
python-ironicclient: *pypi-trove-compatible
python-landslide: *pypi-trove-compatible
python-mailer: *pypi-trove-compatible
python-manilaclient: *pypi-trove-compatible
python-networking-vmware-nsx: *pypi-trove-compatible
python-pyramid-mako: *pypi-trove-compatible
python-pyspf: *pypi-trove-compatible
python-pyudev: *pypi-trove-compatible
python-rfc3986: *pypi-trove-compatible
python-setuptools_git: *pypi-trove-compatible
python-setuptools_hg: *pypi-trove-compatible
python-shade: *pypi-trove-compatible
python-swiftclient: *pypi-trove-compatible
python-termcolor: *pypi-trove-compatible
python-trollius-redis: *pypi-trove-compatible
python-upoints: *pypi-trove-compatible
python-virtualenvwrapper: *pypi-trove-compatible
python-yaql: *pypi-trove-compatible
python-zope-contenttype: *pypi-trove-compatible
python-zope-filerepresentation: *pypi-trove-compatible
python-zope-i18n: *pypi-trove-compatible
python-zope-proxy: *pypi-trove-compatible


# Please keep everything from here on alphabetized

abiword:
  note: |
    The single Abi.py file provided upstream is a tiny stub that has no
    compatibility issues. However, the make file component supplied to
    install it contains a command line invocation of Python that's not
    compatible. This has now been corrected in trunk upstream, and should
    be released in Abiword 3.1.
  links:
    bug: http://bugzilla.abisource.com/show_bug.cgi?id=13746
alacarte:
  links:
    repo: https://github.com/GNOME/alacarte/
autotrash:
  note: |
    Spec file fixed; package rebuilt
  links:
    bug: https://bugzilla.redhat.com/show_bug.cgi?id=1282044
    repo: https://github.com/bneijt/autotrash/
boom:
  links:
    bug: https://github.com/tarekziade/boom/pull/52
    repo: https://github.com/tarekziade/boom
  note: |
    Upstream doesn't support python3 yet, and needs to be ported, but note that
    upstream seems to be unresponsive.  The last commit was well over a year
    ago and there are a couple pending pull-requests. Fitoria started to work
    on porting this to Python3
btest:
  links:
    homepage: https://www.bro.org/sphinx/components/btest/README.html
    bug: https://github.com/bro/btest/pull/2
cloudtoserver:
  links:
    bug: https://github.com/fedora-cloud/cloudtoserver/pull/6
cmdtest: *obnam
createrepo_c:
  links:
    bug: https://github.com/rpm-software-management/createrepo_c/pull/43
  note: |
    Pull request merged upstream!  Hooray!
crudini:
  links:
    bug: https://github.com/pixelb/crudini/pull/28
diffuse:
  status: idle
  links:
    homepage: http://diffuse.sourceforge.net/
  note: |
    Upstream does not presently support Python 3. They are currently dependent
    upon PyGTK (rather than PyGObject), which only supports Python 2. They are
    planning significant refactoring work, and it seems unlikely porting would
    occur prior to that.
python-ethtool:
  note: |
    A patch was sent to the mailing list, with no reply.
  links:
    bug: https://bugzilla.redhat.com/show_bug.cgi?id=1018525
exo:
  note: |
    Upstream does not use Python at all, it's Fedora only dependency.
fabric:
  links:
    bug: https://github.com/fabric/fabric/issues/1378
  note: |
    [Mathias Ertl](https://github.com/mathiasertl) submitted
    [Python 3 patches](https://github.com/fabric/fabric/issues/1378)
    to the Fabric maintainer.  These patches stopped compatibility with
    Python 2.5 and earlier, so the Fabric maintainer did not accept them.
    Mathias forked the code and
    [released the fork to pypi](https://pypi.python.org/pypi/Fabric3).
    It can be installed with `pip install Fabric3`.
fail2ban:
  links:
      repo: https://github.com/fail2ban/fail2ban
      bug: https://bugzilla.redhat.com/show_bug.cgi?id=1282498
  note: |
      Upstream claims support of python-3.2+
fife:
    links:
        bug: https://github.com/fifengine/fifengine/issues/631
fonts-tweak-tool:
  links:
    repo: https://bitbucket.org/tagoh/fonts-tweak-tool/src
freeipa:
  links:
      homepage: https://www.freeipa.org
      repo: https://git.fedorahosted.org/cgit/freeipa.git
genbackupdata: *obnam
gitstats:
  note: |
      Pending upstream pull request
  links:
      bug: https://github.com/hoxu/gitstats/pull/61
glances:
    links:
      repo: https://github.com/nicolargo/glances
      bug: https://bugzilla.redhat.com/show_bug.cgi?id=1175164
glacier-cli:
    links:
        bug: https://github.com/basak/glacier-cli/pull/54
gnome-tweak-tool:
    note: Python 3 is not currently supported upstream.
    links:
        bug: https://bugzilla.gnome.org/show_bug.cgi?id=740219
gobject-introspection:
  status: released
  links:
    homepage: https://wiki.gnome.org/Initiatives/GnomeGoals/Python3Porting
    bug: https://bugzilla.gnome.org/show_bug.cgi?id=679438
gyp:
    links:
        bug: https://codereview.chromium.org/1454433002
iotop:
  links:
    bug: https://bugzilla.redhat.com/show_bug.cgi?id=1282186
    homepage: http://guichaz.free.fr/iotop/
    repo: http://repo.or.cz/w/iotop.git
  note: |
    Patch to spec file accepted by maintainer, in QA
isomd5sum:
  links:
    bug: https://github.com/rhinstaller/isomd5sum/pull/1
jabber-roster:
  bug: https://github.com/kparal/jabber-roster/issues/2
  repo: https://github.com/kparal/jabber-roster
  note: |
    Porting will start if deps are available.
konversation:
    links:
        homepage: https://konversation.kde.org/
    note: |
        Partially ported: the
        [media script](https://quickgit.kde.org/?p=konversation.git&a=commit&h=285fc5f496363937b3676f33e7b468b8d85cce5e)
        is ported to Python 3 while the rest of the package is not.
libldb:
  notes: |
    Ported since ldb 1.1.23.
libfreenect:
  note: |
    Opened new PR fixing issues; most examples require an update for OpenCV though,
    but shouldn't affect actual compatibility.
  links:
    bug: https://github.com/OpenKinect/libfreenect/issues/458
libplist:
  links:
    repo: http://cgit.libimobiledevice.org/libplist.git/tree/cython
libtevent:
  note: Ported in tevent 0.9.25
libxslt:
  links:
    homepage: http://xmlsoft.org/libxslt/
    repo: https://gist.github.com/novocaine/ae657bdbf0f25b81e52b
  note: |
    Upstream does not support Python 3 at present; however, there has
    already been effort made to port it, see referenced GitHub repository.
lilypond:
  status: idle
  note: Python 3 is not currently supported upstream.
lnst:
  links:
    bug: https://github.com/jpirko/lnst/issues/105
lorem-ipsum-generator:
  status: idle
m2crypto:
  links:
      repo: https://gitlab.com/m2crypto/m2crypto
      bug: https://gitlab.com/m2crypto/m2crypto/merge_requests/65
  note: |
    Matěj Cepl is porting m2crypto to Python 2, see the linked pull request.

    [rodrigc](https://github.com/rodrigc) submitted many fixes upstream.
    Some were merged.
meld:
  status: idle
  links:
    homepage: http://meldmerge.org/
  note: |
    Full Python 3 support is on the upstream list of future tasks. Examination
    of the codebase shows some work has already been done.
python-multilib:
  links:
    bug: https://github.com/Zyzyx/python-multilib/pull/2
python-muranoclient:
  status: released
  links:
    homepage: https://pypi.python.org/pypi/python-muranoclient/0.8.1
mypaint:
  note: Porting efforts partially underway by [Elliott Sales de Andrade](https://github.com/QuLogic)
  links:
    bug: https://github.com/mypaint/mypaint/issues/392
odfpy:
  links:
    repo: https://github.com/eea/odfpy
  note: odfpy is said to support Python 3 as of version 1.3. Fedora's current package is older.
opencv:
  note: Available since 3.0 release
openerp-client: *openerp
openerp7: *openerp
os-cloud-config:
  status: released
  links:
    repo: https://pypi.python.org/pypi/os-cloud-config
powerline:
  links:
    repo: https://github.com/powerline/powerline
    bug: https://bugzilla.redhat.com/show_bug.cgi?id=1282487
psi4:
  note: |
    A major porting effort by Robert T. McGibbon was [merged](https://github.com/psi4/psi4public/pull/160).
pssh:
  links:
    bug: https://bugzilla.redhat.com/show_bug.cgi?id=1282544
    repo: https://code.google.com/p/parallel-ssh/source/browse/setup.py
pyexiv2:
  status: dropped
  links:
    homepage: http://tilloy.net/dev/pyexiv2/
  note: 'Per homepage: "pyexiv2 is now deprecated in favour of GExiv2."'
pygsl:
  note: See [release message](http://sourceforge.net/p/pygsl/mailman/message/34494662/)
pyhunspell:
  links:
    repo: https://github.com/blatinier/pyhunspell
pymunk:
  links:
    repo: https://github.com/viblo/pymunk
    bug: https://bugzilla.redhat.com/show_bug.cgi?id=1282551
pyppd:
  links:
    repo: https://github.com/vitorbaptista/pyppd
    bug: https://bugzilla.redhat.com/show_bug.cgi?id=1282555
PyQuante:
  note: Part of re-write, may not finish any time soon
  links:
    bug: https://github.com/rpmuller/pyquante2/commit/b6ea11bb9c9ab977f4a113735ffdc39773e66cc5
    repo: https://github.com/rpmuller/pyquante2
python-pysb:
  note: |
    Version 1.1.0 should be Python3 compatible when it's released.
  links:
    bug: https://github.com/pysb/pysb/pull/124
pysendfile:
    links:
        repo: https://github.com/giampaolo/pysendfile
    note: |
        Latest upstream version supports Python 3.
pysysbot:
  note: |
    Being ported by [Fabian Affolter](http://fabian-affolter.ch/).
  links:
    homepage: http://affolter-engineering.ch/pysysbot/
python-AppTools:
  links:
    bug: https://github.com/enthought/apptools/pull/54
python-anfft:
  status: dropped
  note: Authors recommend using [pyFFTW](https://hgomersall.github.io/pyFFTW/) instead
python-atfork:
  status: dropped
  links:
    bug: https://github.com/google/python-atfork/pull/1
    repo: https://github.com/google/python-atfork
python-bitarray:
  links:
    bug: https://bugzilla.redhat.com/show_bug.cgi?id=1282557
    repo: https://github.com/ilanschnell/bitarray
python-biopython:
  note: Python 3.4 supported since 1.64
python-bitmath:
  links:
    bug: https://bugzilla.redhat.com/show_bug.cgi?id=1282560
    repo: https://github.com/tbielawa/bitmath
python-ceilometermiddleware:
  status: released
  links:
    repo: https://pypi.python.org/pypi/ceilometermiddleware
python-CDDB:
  status: idle
  note: "It hasn't been maintained upstream since 2003."
  links:
    homepage: http://cddb-py.sourceforge.net/
python-coverage-test-runner: *obnam
python-cliapp: *obnam
python-datanommer-models:
  links:
    bug: https://github.com/fedora-infra/datanommer/pull/82
python-django-admin-honeypot:
  links:
    repo: https://github.com/dmpayton/django-admin-honeypot
    bug: https://bugzilla.redhat.com/show_bug.cgi?id=1282099
python-django-annoying:
  links:
    repo: https://github.com/dmpayton/django-admin-honeypot
    bug: https://bugzilla.redhat.com/show_bug.cgi?id=1282106
python-django-authority:
  status: released
  links:
    home: https://github.com/jazzband/django-authority
    repo: https://pypi.python.org/pypi/django-authority
python-django-avatar:
  links:
    repo: https://github.com/grantmcconnaughey/django-avatar/
    bug: https://bugzilla.redhat.com/show_bug.cgi?id=1282108
python-django-celery:
  links:
    repo: https://github.com/celery/celery
    bug: https://bugzilla.redhat.com/show_bug.cgi?id=1282109
python-django-countries:
  links:
    repo: https://github.com/SmileyChris/django-countries/
    bug: https://bugzilla.redhat.com/show_bug.cgi?id=1282237
python-django-extra-form-fields:
  links:
    bug: https://github.com/ASKBOT/django-extra-form-fields/pull/1
<<<<<<< HEAD
python-django-followit:
  links:
    bug: https://github.com/ASKBOT/django-followit/issues/5
python-django-pyscss:
  status: released
  links:
    homepage: https://pypi.python.org/pypi/django-pyscss/2.0.2
=======
python-django-haystack:
  status: released
  links:
    home: http://haystacksearch.org/
    repo: https://pypi.python.org/pypi/django-haystack/2.5.0
python-django-pipeline:
  status: released
    links:
    home: https://github.com/jazzband/django-pipeline
    repo: https://pypi.python.org/pypi/django-pipeline
>>>>>>> c5bf3a39
python-eyed3:
  links:
    bug: https://bitbucket.org/nicfit/eyed3/issues/25/python-3-compatibilty
python-flask-debugtoolbar:
  links:
    bug: https://bugzilla.redhat.com/show_bug.cgi?id=1282082
python-flask-mako:
  links:
      homepage: https://pypi.python.org/pypi/Flask-Mako/
      repo: https://github.com/benselme/flask-mako
  note: "reported with <3 by decause"
python-flask-xml-rpc:
  links:
    homepage: https://pypi.python.org/pypi/Flask-Mako/
    repo: https://github.com/benselme/flask-mako
    bug: https://bitbucket.org/leafstorm/flask-xml-rpc/pull-requests/2/added-python3-support-alongside-python2/
  note: "pull request exists, upstream unresponsive"
python-formencode:
  note: |
    Upstream has support from 1.3.0.  Some incompatibilities with earlier versions exist.
python-gencpp:
    repo: https://github.com/ros/gencpp
    note: "[changelog](https://github.com/ros/gencpp/blob/indigo-devel/CHANGELOG.rst#0415-2014-01-07)"
python-genlisp:
    repo: https://github.com/ros/genlisp
python-genmsg:
  repo: https://github.com/ros/genmsg
python-genpy:
    status: released
    repo: https://github.com/ros/genpy
    note: "[changelog](https://github.com/ros/genpy/blob/indigo-devel/CHANGELOG.rst#0415-2014-01-07)"
python-glanceclient:
  status: released
  links:
    homepage: https://pypi.python.org/pypi/python-glanceclient/1.2.0
python-glance-store:
  status: released
  links:
    homepage: https://pypi.python.org/pypi/glance_store
python-glue:
 repo: https://github.com/jorgebastida/glue
python-ironic-inspector-client:
  status: released
  links:
    homepage: https://pypi.python.org/pypi/python-ironic-inspector-client
python-keystoneclient:
  links:
    repo: https://github.com/openstack/python-keystoneclient
  note: PY3 compatible since 0.7.0 (see commit aa6c99e)
python-keystonemiddleware:
  status: released
  links:
    homepage: https://pypi.python.org/pypi/keystonemiddleware/4.4.0
python-larch: *obnam
python-Lektor:
  links:
    bug: https://github.com/lektor/lektor/pull/207
python-Levenshtein:
  links:
    homepage: https://pypi.python.org/pypi/python-Levenshtein/
  note: Upstream already supports Python 3 by default.
python-mechanize:
  links:
    bug: https://github.com/jjlee/mechanize/issues/96
python-mwclient:
  links:
    repo: https://github.com/mwclient/mwclient
  note: |
    Upstream git has support for py3.3, py3.4, and py3.5 with tox and travis
    checking this.
    It is included in mwclient-0.8.
python-oauth2:
  link:
    repo: https://github.com/joestump/python-oauth2
  note:
    Latest 1.9.0 upstream supports Python 3.
python-os-brick:
  status: released
  links:
    homepage: https://pypi.python.org/pypi/os-brick
python-oslo-vmware:
  status: released
  links:
    homepage: https://pypi.python.org/pypi/oslo.vmware
python-openstackclient:
  status: released
  links:
    homepage: https://pypi.python.org/pypi/python-openstackclient
python-paste-script:
  status: released
  note: |
    Python3 support was added in 2.0.0 with numerous python3-related bugfixes through 2.0.2
python-pdfrw:
  links:
    repo: https://github.com/pmaupin/pdfrw
  note: |
    Upstream states they support 3.3 and 3.4
python-peewee:
  links:
    repo: https://github.com/coleifer/peewee
  note:
    Since the version 2.1.0, upstream supports Python 3. Also, the code base is
    actively [tested against Python 3.2](https://travis-ci.org/coleifer/peewee) and later.
python-pmw:
  links:
    homepage: https://pypi.python.org/pypi/Pmw/2.0.1
  note: |
    Python-PMW 2.0.0+ is Python3-only, and 1.3.x is Python2 only.
    The easiest way for Fedora would probably be a new `python3-pmw` source
    package.
python-pycha:
  links:
    bug: https://bitbucket.org/lgs/pycha/pull-requests/5/port-to-python-3
python-pylibmc:
  note: |
    Upstream does support python3; Fedora package needs to be updated
  links:
    repo: https://github.com/lericson/pylibmc
python-pyo:
  links:
    bug: https://github.com/belangeo/pyo/issues/40
python-pyprintr:
  links:
    bug: https://bugzilla.redhat.com/show_bug.cgi?id=1282069
    repo: https://github.com/fitoria/pyprintr
  note: |
    Upstream is not maintained and every URL is broken; sourcecode could be
    easily ported to Python 3 using 2to3. Ported via [github fork](https://github.com/fitoria/pyprintr)
python-progressbar:
  links:
    bug: https://bugzilla.redhat.com/show_bug.cgi?id=1282094
python-proteus:
  status: released
  links:
    homepage: https://pypi.python.org/pypi/proteus
python-relatorio:
  status: released
  links:
    homepage: https://pypi.python.org/pypi/relatorio
python-repoze-who-plugins-sa:
  links:
    repo: https://github.com/repoze/repoze.who-sqlalchemy/commits/master
  note: |
    Python3 support (as well as resistance to timing attacks!) may be
    unreleased but committed to upstream source repository
python-restsh:
  links:
    repo: https://github.com/jespino/restsh
  note:
    Upstream claims to have support for Python 3.2. Fedora package needs to be updated.
python-routes:
  note: |
    Upstream python3 support as of 2.2
python-rows:
  links:
    bug: https://github.com/turicas/rows/issues/46
python-saharaclient:
  status: released
  links:
    homepage: https://pypi.python.org/pypi/python-saharaclient
python-sexy:
    status: idle
    note: |
        Upstream has not maintained this project in almost 10 years (Sept 2006). They are also the authors of libsexy which has not been maintained in 7 years. Refer to the [python-sexy](http://osiris.chipx86.com/svn/osiris-misc/trunk/sexy-python/ChangeLog) and [libsexy](http://osiris.chipx86.com/svn/osiris-misc/trunk/libsexy/ChangeLog) changelogs.
python-SimpleCV:
  note: Also blocked by need to port to opencv3 (since opencv2 doesn't support Python 3)
  links:
    bug: https://github.com/sightmachine/SimpleCV/pull/677
python-sqlobject:
  note: |
    Upstream python3 support is present in 3.0.0a1dev (official snapshot uploaded to pypi).
python-fedmsg-meta-fedora-infrastructure:
  status: released
python-statsd:
  links:
    repo: https://github.com/jsocol/pystatsd
  note: |
    Upstream has already fixed the code to support Python 3. The unit tests are
    also [running against 3.X](https://travis-ci.org/jsocol/pystatsd).
python-tgscheduler:
  links:
    homepage: https://pypi.python.org/pypi/TGScheduler
python-tracing: *obnam
python-ttystatus: *obnam
python-tw2-forms:
  note: |
    Upstream support from 2.2.0 on
python-wtf-peewee:
  status: released
  note: |
    Judging from the _compat.py module, this is ported upstream.
python-xlib:
  note: |
    A Python 3 fork is available at [LiuLang's Github](https://github.com/LiuLang/python3-xlib).
  links:
    bug: http://sourceforge.net/p/python-xlib/mailman/python-xlib-users/thread/1447862425.2461.3.camel%40gmail.com/#msg34629506
python-yolk:
  links:
    bug: https://github.com/cakebread/yolk/pull/14
    homepage: https://pypi.python.org/pypi/yourls
  note: |
    A py3-compatible fork, and pull requests, are available.
python-yourls:
  links:
    homepage: https://pypi.python.org/pypi/yourls
  note: |
    Upstream is py3-compatible.
python-zaqarclient:
  links:
    repo: https://github.com/openstack/zaqar
  note: |
    Upstream version 0.3.0 is py3-compatible.
python-zope-datetime:
  links:
    homepage: https://pypi.python.org/pypi/zope.datetime
  note: |
    Upstream is py3-compatible since version 4.0.0.
python-zope-processlifetime:
  links:
    homepage: https://pypi.python.org/pypi/zope.processlifetime
  note: |
    Upstream is py3-compatible since version 2.1.0.
python-zope-sequencesort:
  links:
    homepage: https://pypi.python.org/pypi/zope.sequencesort
  note: |
    Upstream is py3-compatible since version 4.0.0.
python-zope-structuredtext:
  links:
    homepage: https://pypi.python.org/pypi/zope.structuredtext
  note: |
    Upstream is py3-compatible since version 4.0.0.
pywebdav:
  status: released
  note: |
    The Python 3 version is exists as a sepatate project on PyPI
    ([py2](https://pypi.python.org/pypi/PyWebDAV),
    [py3](https://pypi.python.org/pypi/PyWebDAV3)).
    For Fedora, this means a new package might be preferrable to, adding a
    subpackage.
  links:
    homepage: https://pypi.python.org/pypi/PyWebDAV3
rapid-photo-downloader:
  note: |
    Being ported by the developer, [Damon Lynch](http://www.damonlynch.net/).

    The development version (bzr trunk) supports Python 3.
  links:
    bug: https://bugs.launchpad.net/rapid/+bug/1074028
    homepage: http://damonlynch.net/rapid/
    repo: https://code.launchpad.net/rapid
rb_libtorrent:
  status: idle
  note: The code is written for Python2 and upstream work is needed to port it to Python3
samba:
  note: |
    Somewhat stale work-in-progress branch at [Github](https://github.com/encukou/samba/tree/py3).
    Please contact Petr Viktorin (FAS: `pviktori`) for details and coordination.
seivot: *obnam
skeinforge: &skeinforge
  status: dropped
  note: |
    Upstream is dead. Use modern slicing software like slic3r or cura instead.
sfact: *skeinforge
solfege:
  status: idle
  note: |
    Not Python 3 compatible (though the change log makes reference to a
    Python 3-related fix), which is apparent through code inspection and
    the fact it depends upon PyGTK2.
  links:
    homepage: https://www.gnu.org/software/solfege/
speedtest-cli:
  links:
    bug: https://bugzilla.redhat.com/show_bug.cgi?id=1282189
    homepage: https://github.com/sivel/speedtest-cli
    repo: https://github.com/sivel/speedtest-cli.git
  note: |
    Once the 5.100 upstream (with patches) is released, patched spec file will
    go in for rawhide
StarCluster:
  status: idle
  links:
    bug: https://github.com/jtriley/StarCluster/issues/514
summain: *obnam
supervisor:
  links:
    homepage: https://github.com/supervisor/supervisor
    bug: https://github.com/Supervisor/supervisor/labels/python%203
supybot-fedora:
  links:
    bug: https://github.com/fedora-infra/supybot-fedora/issues/50
trac:
  links:
    bug: https://trac.edgewall.org/ticket/10083
trash-cli:
  note: |
    Pending upstream pull request
  links:
    bug: https://github.com/andreafrancia/trash-cli/pull/62
trytond:
  status: released
  links:
    bug: https://bugs.tryton.org/issue3211
    homepage: https://pypi.python.org/pypi/trytond
trytond-account:
  status: released
  links:
    homepage: https://pypi.python.org/pypi/trytond_account
trytond-account-be:
  status: released
  links:
    homepage: https://pypi.python.org/pypi/trytond_account_be
trytond-account-de-skr03:
  status: released
  links:
    homepage: https://pypi.python.org/pypi/trytond_account_de_skr03
trytond-account-invoice:
  status: released
  links:
    homepage: https://pypi.python.org/pypi/trytond_account_invoice
trytond-account-invoice-history:
  status: released
  links:
    homepage: https://pypi.python.org/pypi/trytond_account_invoice_history
trytond-account-invoice-line-standalone:
  status: released
  links:
    homepage: https://pypi.python.org/pypi/trytond_account_invoice_line_standalone
trytond-account-product:
  status: released
  links:
    homepage: https://pypi.python.org/pypi/trytond_account_product
trytond-account-statement:
  status: released
  links:
    homepage: https://pypi.python.org/pypi/trytond_account_statement
trytond-account-stock-anglo-saxon:
  status: released
  links:
    homepage: https://pypi.python.org/pypi/trytond_account_stock_anglo_saxon
trytond-account-stock-continental:
  status: released
  links:
    homepage: https://pypi.python.org/pypi/trytond_account_stock_continental
trytond-analytic-account:
  status: released
  links:
    homepage: https://pypi.python.org/pypi/trytond_analytic_account
trytond-analytic-invoice:
  status: released
  links:
    homepage: https://pypi.python.org/pypi/trytond_analytic_invoice
trytond-analytic-purchase:
  status: released
  links:
    homepage: https://pypi.python.org/pypi/trytond_analytic_purchase
trytond-analytic-sale:
  status: released
  links:
    homepage: https://pypi.python.org/pypi/trytond_analytic_sale
trytond-company:
  status: released
  links:
    homepage: https://pypi.python.org/pypi/trytond_company
trytond-company-work-time:
  status: released
  links:
    homepage: https://pypi.python.org/pypi/trytond_company_work_time
trytond-country:
  status: released
  links:
    homepage: https://pypi.python.org/pypi/trytond_country
trytond-currency:
  status: released
  links:
    homepage: https://pypi.python.org/pypi/trytond_currency
trytond-dashboard:
  status: released
  links:
    homepage: https://pypi.python.org/pypi/trytond_dashboard
trytond-google-maps:
  status: released
  links:
    homepage: https://pypi.python.org/pypi/trytond_google_maps
trytond-party:
  status: released
  links:
    homepage: https://pypi.python.org/pypi/trytond_party
trytond-party-siret:
  status: released
  links:
    homepage: https://pypi.python.org/pypi/trytond_party_siret
trytond-product:
  status: released
  links:
    homepage: https://pypi.python.org/pypi/trytond_product
trytond-product-cost-fifo:
  status: released
  links:
    homepage: https://pypi.python.org/pypi/trytond_product_cost_fifo
trytond-product-cost-history:
  status: released
  links:
    homepage: https://pypi.python.org/pypi/trytond_product_cost_history
trytond-product-price-list:
  status: released
  links:
    homepage: https://pypi.python.org/pypi/trytond_product_price_list
trytond-project:
  status: released
  links:
    homepage: https://pypi.python.org/pypi/trytond_project
trytond-project-plan:
  status: released
  links:
    homepage: https://pypi.python.org/pypi/trytond_project_plan
trytond-project-revenue:
  status: released
  links:
    homepage: https://pypi.python.org/pypi/trytond_project_revenue
trytond-purchase:
  status: released
  links:
    homepage: https://pypi.python.org/pypi/trytond_purchase
trytond-purchase-invoice-line-standalone:
  status: released
  links:
    homepage: https://pypi.python.org/pypi/trytond_purchase_invoice_line_standalone
trytond-sale:
  status: released
  links:
    homepage: https://pypi.python.org/pypi/trytond_sale
trytond-sale-opportunity:
  status: released
  links:
    homepage: https://pypi.python.org/pypi/trytond_sale_opportunity
trytond-sale-price-list:
  status: released
  links:
    homepage: https://pypi.python.org/pypi/trytond_sale_price_list
trytond-stock:
  status: released
  links:
    homepage: https://pypi.python.org/pypi/trytond_stock
trytond-stock-forecast:
  status: released
  links:
    homepage: https://pypi.python.org/pypi/trytond_stock_forecast
trytond-stock-inventory-location:
  status: released
  links:
    homepage: https://pypi.python.org/pypi/trytond_stock_inventory_location
trytond-stock-location-sequence:
  status: released
  links:
    homepage: https://pypi.python.org/pypi/trytond_stock_location_sequence
trytond-stock-product-location:
  status: released
  links:
    homepage: https://pypi.python.org/pypi/trytond_stock_product_location
trytond-stock-supply:
  status: released
  links:
    homepage: https://pypi.python.org/pypi/trytond_stock_supply
trytond-stock-supply-day:
  status: released
  links:
    homepage: https://pypi.python.org/pypi/trytond_stock_supply_day
trytond-timesheet:
  status: released
  links:
    homepage: https://pypi.python.org/pypi/trytond_timesheet
TurboGears2:
  note: |
    The latest release supports python3
tweepy:
  links:
      homepage: https://pypi.python.org/pypi/tweepy/
      repo: https://github.com/tweepy/tweepy
  note: "reported with <3 by decause"
veusz:
  note: Available since 1.19 release
ViTables:
  links:
    repo: https://github.com/uvemas/ViTables/tree/develop
  note: See explanation in https://github.com/uvemas/ViTables/issues/29#issuecomment-95507605
vte:
  note: |
      Pending upstream pull request
  links:
      bug: https://github.com/GNOME/vte/pull/6
wxPython:
  note: |
    Current releases are incompatible with Python 3.

    The wxPython team is working on a reimplementation named "Project Phoenix",
    which does support Python 3.
  links:
    homepage: http://wiki.wxpython.org/ProjectPhoenix
    repo: https://github.com/wxWidgets/Phoenix
xpra:
  note: Tied with a GTK3 port as well, so may be delayed
  links:
    bug: https://www.xpra.org/trac/ticket/640<|MERGE_RESOLUTION|>--- conflicted
+++ resolved
@@ -370,7 +370,7 @@
 python-django-authority:
   status: released
   links:
-    home: https://github.com/jazzband/django-authority
+    homepage: https://github.com/jazzband/django-authority
     repo: https://pypi.python.org/pypi/django-authority
 python-django-avatar:
   links:
@@ -387,26 +387,23 @@
 python-django-extra-form-fields:
   links:
     bug: https://github.com/ASKBOT/django-extra-form-fields/pull/1
-<<<<<<< HEAD
 python-django-followit:
   links:
     bug: https://github.com/ASKBOT/django-followit/issues/5
-python-django-pyscss:
-  status: released
-  links:
-    homepage: https://pypi.python.org/pypi/django-pyscss/2.0.2
-=======
 python-django-haystack:
   status: released
   links:
-    home: http://haystacksearch.org/
+    homepage: http://haystacksearch.org/
     repo: https://pypi.python.org/pypi/django-haystack/2.5.0
 python-django-pipeline:
   status: released
-    links:
-    home: https://github.com/jazzband/django-pipeline
+  links:
+    homepage: https://github.com/jazzband/django-pipeline
     repo: https://pypi.python.org/pypi/django-pipeline
->>>>>>> c5bf3a39
+python-django-pyscss:
+  status: released
+  links:
+    homepage: https://pypi.python.org/pypi/django-pyscss/2.0.2
 python-eyed3:
   links:
     bug: https://bitbucket.org/nicfit/eyed3/issues/25/python-3-compatibilty
